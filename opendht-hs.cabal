cabal-version:   3.0
name:            opendht-hs
version:         0.1.0.0
synopsis:        Haskell bindings for OpenDHT
license:         GPL-3.0-or-later
license-file:    LICENSE
author:          Simon Désaulniers
maintainer:      sim.desaulniers@gmail.com
category:        Network
build-type:      Simple
extra-doc-files: CHANGELOG.md

common warnings
    ghc-options: -Wall -Wcompat -Wincomplete-record-updates
                 -Wincomplete-uni-patterns -Wredundant-constraints
common threading
    ghc-options: -threaded

library
    import:             warnings,
                        threading
    exposed-modules:    OpenDHT
                        OpenDHT.DhtRunner
                        OpenDHT.Types
                        OpenDHT.InfoHash
                        OpenDHT.Value
                        OpenDHT.PublicKey
<<<<<<< HEAD
    other-modules:      OpenDHT.Internal.DhtRunner
                        OpenDHT.Internal.InfoHash
=======
                        OpenDHT.Certificate
    other-modules:      OpenDHT.Internal.InfoHash
>>>>>>> 1094279e
                        OpenDHT.Internal.Blob
                        OpenDHT.Internal.Value
                        OpenDHT.Internal.PublicKey
                        OpenDHT.Internal.PrivateKey
                        OpenDHT.Internal.Crypto
                        OpenDHT.Internal.Certificate
    build-depends:      base       ^>= 4.17.2.1,
                        bytestring ^>= 0.11.5,
<<<<<<< HEAD
                        transformers,
                        containers,
                        mtl,
                        lens
=======
                        transformers
>>>>>>> 1094279e
    build-tool-depends: c2hs:c2hs
    pkgconfig-depends:  opendht-c
    hs-source-dirs:     src
    default-language:   Haskell2010

    c-sources:          src/OpenDHT/Internal/DhtRunner.c
                        src/OpenDHT/Internal/Value.c
<<<<<<< HEAD
                        src/OpenDHT/Blob.c
    include-dirs:       src/OpenDHT/Internal
=======
                        src/OpenDHT/Internal/Certificate.c
                        src/OpenDHT/Internal/PublicKey.c
>>>>>>> 1094279e

--  vim: set sts=4 ts=4 sw=4 tw=120 et :
<|MERGE_RESOLUTION|>--- conflicted
+++ resolved
@@ -25,13 +25,9 @@
                         OpenDHT.InfoHash
                         OpenDHT.Value
                         OpenDHT.PublicKey
-<<<<<<< HEAD
+                        OpenDHT.Certificate
     other-modules:      OpenDHT.Internal.DhtRunner
                         OpenDHT.Internal.InfoHash
-=======
-                        OpenDHT.Certificate
-    other-modules:      OpenDHT.Internal.InfoHash
->>>>>>> 1094279e
                         OpenDHT.Internal.Blob
                         OpenDHT.Internal.Value
                         OpenDHT.Internal.PublicKey
@@ -40,27 +36,20 @@
                         OpenDHT.Internal.Certificate
     build-depends:      base       ^>= 4.17.2.1,
                         bytestring ^>= 0.11.5,
-<<<<<<< HEAD
                         transformers,
                         containers,
                         mtl,
                         lens
-=======
-                        transformers
->>>>>>> 1094279e
     build-tool-depends: c2hs:c2hs
     pkgconfig-depends:  opendht-c
     hs-source-dirs:     src
     default-language:   Haskell2010
 
     c-sources:          src/OpenDHT/Internal/DhtRunner.c
+                        src/OpenDHT/Blob.c
                         src/OpenDHT/Internal/Value.c
-<<<<<<< HEAD
-                        src/OpenDHT/Blob.c
-    include-dirs:       src/OpenDHT/Internal
-=======
                         src/OpenDHT/Internal/Certificate.c
                         src/OpenDHT/Internal/PublicKey.c
->>>>>>> 1094279e
+    include-dirs:       src/OpenDHT/Internal
 
 --  vim: set sts=4 ts=4 sw=4 tw=120 et :
