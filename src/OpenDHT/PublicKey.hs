
<<<<<<< HEAD
module OpenDHT.PublicKey ( PublicKey (..)
                         ) where
=======
{-|
  Module      : OpenDHT.PublicKey
  Description : Bindings for the OpenDHT PublicKey
  Copyright   : (c) Simon Désaulniers, 2025
  License     : GPL-3

  Maintainer  : sim.desaulniers@gmail.com
-}

module OpenDHT.PublicKey ( PublicKey
                         ) where

import Data.ByteString
>>>>>>> 1094279e

type PublicKey = ByteString

--  vim: set sts=2 ts=2 sw=2 tw=120 et :
<|MERGE_RESOLUTION|>--- conflicted
+++ resolved
@@ -1,8 +1,4 @@
 
-<<<<<<< HEAD
-module OpenDHT.PublicKey ( PublicKey (..)
-                         ) where
-=======
 {-|
   Module      : OpenDHT.PublicKey
   Description : Bindings for the OpenDHT PublicKey
@@ -16,7 +12,6 @@
                          ) where
 
 import Data.ByteString
->>>>>>> 1094279e
 
 type PublicKey = ByteString
 
